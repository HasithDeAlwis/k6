version: 2
jobs:
  deps:
    docker:
      - image: circleci/golang:1.14
    environment:
      GOPATH: /home/circleci/.go_workspace
    working_directory: /home/circleci/.go_workspace/src/github.com/loadimpact/k6
    steps:
      - checkout
      - run:
          name: Check dependencies
          command: |
            go version
            export PATH="$GOPATH/bin:$PATH"
            mkdir -p "$GOPATH/bin"
            curl --fail https://raw.githubusercontent.com/golang/dep/master/install.sh | sh
            dep version
            dep status
            case $(dep ensure 2>&1 | head -n 1) in Warning*) false ;; esac
            dep check


  lint:
    docker:
      - image: circleci/golang:1.14
    environment:
      GOPATH: /home/circleci/.go_workspace
      GOLANGCI_VERSION: v1.25.0
    working_directory: /home/circleci/.go_workspace/src/github.com/loadimpact/k6
    steps:
      # Workaround for custom env vars not available in cache keys
      # https://discuss.circleci.com/t/cannot-use-circle-yml-environment-variables-in-cache-keys/10994/8
      - run: echo $GOLANGCI_VERSION > /tmp/.golangci.version
      - restore_cache:
          name: Restore golangci-lint cache
          key: golangci-lint-{{ arch }}-{{ checksum "/tmp/.golangci.version" }}-{{ .Environment.CACHE_VERSION }}
          paths:
            - /home/circleci/.go_workspace/bin/golangci-lint
      - run:
          name: Install golangci-lint
          command: |
            export PATH="$GOPATH/bin:$PATH"
            command -v golangci-lint && exit
            GO111MODULE=on go get github.com/golangci/golangci-lint/cmd/golangci-lint@$GOLANGCI_VERSION
      - save_cache:
          name: Save golangci-lint cache
          key: golangci-lint-{{ arch }}-{{ checksum "/tmp/.golangci.version" }}-{{ .Environment.CACHE_VERSION }}
          paths:
            - /home/circleci/.go_workspace/bin/golangci-lint
      - checkout
      - run:
          name: Run golangci-lint
          command: |
            export PATH="$GOPATH/bin:$PATH"
<<<<<<< HEAD
            basecommit=$(git log --decorate | grep '^commit.*origin/' | sed -n 2p | cut -d' ' -f2)
            echo "basecommit=$basecommit"
            golangci-lint run --out-format=tab --new-from-rev "$basecommit" ./...
=======
            golangci-lint run --out-format=tab --new-from-rev origin/master ./...
>>>>>>> 79e1438b


  test:
    docker:
      - image: circleci/golang:1.14
    environment:
      GOPATH: /home/circleci/.go_workspace
    working_directory: /home/circleci/.go_workspace/src/github.com/loadimpact/k6
    steps:
      - checkout
      - run:
          name: Run tests and code coverage
          command: |
            go version
            export GOMAXPROCS=2
            export PATH=$GOPATH/bin:$PATH
            echo "mode: set" > coverage.txt
            for pkg in $(go list ./... | grep -v vendor); do
                list=$(go list -test -f  '{{ join .Deps  "\n"}}' $pkg | grep github.com/loadimpact/k6 | grep -v vendor || true)
                if [ -n "$list" ]; then
                    list=$(echo "$list" | cut -f1 -d ' ' | sort -u | paste -sd,)
                fi

                go test -race -timeout 800s  --coverpkg="$list" -coverprofile=$(echo $pkg | tr / -).coverage $pkg
            done
            grep -h -v "^mode:" *.coverage >> coverage.txt
            rm -f *.coverage
            bash <(curl --fail -s https://codecov.io/bash)


  test-prev-golang:
    docker:
      - image: circleci/golang:1.13
    environment:
      GOPATH: /home/circleci/.go_workspace
    working_directory: /home/circleci/.go_workspace/src/github.com/loadimpact/k6
    steps:
      - checkout
      - run:
          name: Run tests with previous Go version
          command: |
            go version
            export GOMAXPROCS=2
            export PATH=$GOPATH/bin:$PATH
            go test -p 2 -race -timeout 800s ./...

  build-docker-images:
    docker:
      - image: circleci/golang:1.14
    environment:
      GOPATH: /home/circleci/.go_workspace
    working_directory: /home/circleci/.go_workspace/src/github.com/loadimpact/k6
    steps:
      - checkout
      - setup_remote_docker:
          version: 17.11.0-ce
      - run:
          name: Setup repo and docker
          command: |
            git submodule update --init
            docker info
            echo "{\"https://index.docker.io/v1/\":{\"auth\":\"$DOCKER_AUTH\",\"email\":\"$DOCKER_EMAIL\"}}" >~/.dockercfg
      - run:
          name: Build application Docker image
          command: |
            docker build -t loadimpact/k6 .
      - run:
          name: Run tests on generated Docker image
          command: |
            docker run loadimpact/k6 --help
            docker run loadimpact/k6 help
            docker run loadimpact/k6 run --help
            docker run loadimpact/k6 inspect --help
            docker run loadimpact/k6 status --help
            docker run loadimpact/k6 stats --help
            docker run loadimpact/k6 scale --help
            docker run loadimpact/k6 pause --help
            docker run loadimpact/k6 resume --help
      - deploy:
          name: Push application Docker image
          command: |
            if [ "${CIRCLE_BRANCH}" == "master" ]; then
              docker tag loadimpact/k6 loadimpact/k6:master
              docker push loadimpact/k6:master
            elif [ "${CIRCLE_BRANCH}" == "new-schedulers" ]; then
              docker tag loadimpact/k6 loadimpact/k6:new-executors
              docker push loadimpact/k6:new-executors
            elif [[ "${CIRCLE_TAG}" =~ ^v[0-9]+(\.[0-9]+)*$ ]]; then
              docker tag loadimpact/k6 loadimpact/k6:${CIRCLE_TAG:1}
              docker push loadimpact/k6:latest
              docker push loadimpact/k6:${CIRCLE_TAG:1}
            fi

  build-linux-packages:
    docker:
      - image: circleci/golang:1.14
    environment:
      GOPATH: /home/circleci/.go_workspace
    working_directory: /home/circleci/.go_workspace/src/github.com/loadimpact/k6
    steps:
      - checkout
      - run:
          name: Build linux packages
          command: |
            export PATH=$GOPATH/bin:$PATH

            go get github.com/Masterminds/glide
            go get -d github.com/mh-cbon/go-bin-deb \
              && cd $GOPATH/src/github.com/mh-cbon/go-bin-deb \
              && glide install \
              && go install

            go get -d github.com/mh-cbon/go-bin-rpm \
              && cd $GOPATH/src/github.com/mh-cbon/go-bin-rpm \
              && glide install \
              && go install

            sudo apt-get update -y
            sudo apt-get install -y fakeroot rpm

            cd $GOPATH/src/github.com/loadimpact/k6

            echo "Building k6..."
            CGO_ENABLED=0 GOARCH=amd64 go build -a -trimpath -ldflags "-s -w -X github.com/loadimpact/k6/lib/consts.VersionDetails=$(date -u +"%FT%T%z")/$(git describe --always --long --dirty)" -o /tmp/k6
            echo "Done!"

            VERSION=${CIRCLE_TAG:1} ./packaging/gen-packages.sh

      - deploy:
          name: Publish packages in Bintray
          command: |
            export VERSION=${CIRCLE_TAG:1}
            # Publishing deb
            curl --fail -H "X-GPG-PASSPHRASE: $GPG_PASSPHRASE" -T dist/k6-v$VERSION-amd64.deb "https://$BINTRAY_USER:$BINTRAY_KEY@api.bintray.com/content/loadimpact/deb/k6/$VERSION/k6-v$VERSION-amd64.deb;deb_distribution=stable;deb_component=main;deb_architecture=amd64;publish=1;override=1"
            # Publishing rpm
            curl --fail -H "X-GPG-PASSPHRASE: $GPG_PASSPHRASE" -T dist/k6-v$VERSION-amd64.rpm "https://$BINTRAY_USER:$BINTRAY_KEY@api.bintray.com/content/loadimpact/rpm/k6/$VERSION/k6-v$VERSION-amd64.rpm?publish=1&override=1"


workflows:
  version: 2
  test_and_build:
    jobs:
      - deps:
          filters:
            tags:
              only: /.*/
      - lint
      - test:
          filters:
            tags:
              only: /.*/
      - test-prev-golang:
          filters:
            tags:
              only: /.*/
      - build-docker-images:
          requires:
            - deps
            - lint
            - test
          filters:
            tags:
              only: /.*/
      - build-linux-packages:
          requires:
            - deps
            - lint
            - test
          filters:
            branches:
              ignore: /.*/
            tags:
              only: /^v.*/<|MERGE_RESOLUTION|>--- conflicted
+++ resolved
@@ -53,13 +53,7 @@
           name: Run golangci-lint
           command: |
             export PATH="$GOPATH/bin:$PATH"
-<<<<<<< HEAD
-            basecommit=$(git log --decorate | grep '^commit.*origin/' | sed -n 2p | cut -d' ' -f2)
-            echo "basecommit=$basecommit"
-            golangci-lint run --out-format=tab --new-from-rev "$basecommit" ./...
-=======
             golangci-lint run --out-format=tab --new-from-rev origin/master ./...
->>>>>>> 79e1438b
 
 
   test:
